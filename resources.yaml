--- conflicted
+++ resolved
@@ -289,7 +289,7 @@
     group: training-gie-0324
     image: htcondor-secondary
     secondary_htcondor_cluster: true
-<<<<<<< HEAD
+
 
   training-e5020:
     count: 1
@@ -308,7 +308,6 @@
     image: htcondor-secondary
     secondary_htcondor_cluster: true
 
-=======
   training-geno:
     count: 2
     flavor: c1.c28m225d50
@@ -317,7 +316,7 @@
     group: training-genome-assembly-2024
     image: htcondor-secondary
     secondary_htcondor_cluster: true
->>>>>>> bdc30fe4
+
   training-nort:
     count: 2
     flavor: c1.c28m225d50
