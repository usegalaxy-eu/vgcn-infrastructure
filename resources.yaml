---
# Global configuration of computing nodes.
images:
  default: vgcn~rockylinux-9-latest-x86_64~+generic+workers+internal~20240321~41538~HEAD~4766217
  gpu: vgcn~rockylinux-9-latest-x86_64~+generic+workers-gpu+internal~20240318~65722~dev~220eac2~with_latest_drivers
  secure: vggp-v60-secure-j322-692e75a7c101-main
  htcondor-secondary: vgcn~workers+internal~rockylinux-8.6-x86_64~2023-10-26~43739~htcondor-secondary~ebb20b8~kysrpex_local_build
  htcondor-secondary-gpu: vgcn~workers-gpu+internal~rockylinux-8.6-x86_64~2023-11-16~34096~htcondor-secondary~a23fbb0~kysrpex_local_build
network: bioinf
secgroups:
  - ufr-ingress
  # interactive-egress: A reduced more stringent egress rule for all nodes
  - interactive-egress
sshkey: cloud3
pubkeys:
  # The public key(s) that will be accepted when SSHing to a machine.
  - "AAAAB3NzaC1yc2EAAAABIwAAAQEAuSG1VOumQhbJfOyalJjS4lPC8eeeL02ld/VI2BFApyMfwbB1QxehY3lMBXt/cBTzqU3MxgJQVzNr/AgjHa5rKn2hSGMfKAdaX2tG686k715bBjRm9rJNhmc8KSH9tVS35M0HwRXMfiGvSmb5qJ6utWRZe6RM2JMIbqqI5Oc4tbzPPVKk1+yvT1JdYuyqAOp2yvQbOqKaXmqOhPdPNaJZMI4o+UHmmb8FH6OTDY27G7X7u07ZPwVi1j+6ZFVMQZqg1RhUdg9kmHpHwMX7P6NcD4G9GsISHIh92eva9xgWYGiS0wUsmOWTNgAzzsfRZjMFep+jB2wup6QN7XpMw97eTw=="

# Behavior of `synchronize.py''
graceful: false

nodes_inventory:
  c1.c28m225d50: 7
  c1.c28m475d50: 19
  c1.c36m100d50: 32
  c1.c36m225d50: 11
  c1.c36m900d50: 1
  c1.c36m975d50: 8
  c1.c60m1975d50: 1
  c1.c120m225d50: 12
  c1.c120m425d50: 22
  c1.c125m425d50: 16
  c1.c28m935d50: 4
  c1.c28m875d50: 2
  g1.c14m40g1d50: 4
  g1.c8m40g1d50: 4

deployment:
  # worker-c120m225-htcondor-secondary:
  #   count: 1 #12
  #   flavor: c1.c120m225d50
  #   group: compute
  #   docker: true
  #   image: htcondor-secondary
  #   secondary_htcondor_cluster: true
  #   volume:
  #     size: 1024
  #     type: default
  #   cgroups:
  #     mem_limit_policy: hard
  #     mem_reserved_size: 2048

  worker-fetch-htcondor-secondary:
    count: 0
    flavor: c1.c36m100d50
    group: upload
    image: htcondor-secondary
    secondary_htcondor_cluster: true
  worker-interactive-htcondor-secondary:
    count: 4 #8
    flavor: c1.c36m100d50
    group: interactive
    docker: true
    image: htcondor-secondary
    secondary_htcondor_cluster: true
    volume:
      size: 1024
      type: default
  worker-c28m475-htcondor-secondary:
    count: 10 #19
    flavor: c1.c28m475d50
    group: compute
    docker: true
    volume:
      size: 1024
      type: default
    cgroups:
      mem_limit_policy: hard
      mem_reserved_size: 2048
    image: htcondor-secondary
    secondary_htcondor_cluster: true
  worker-c28m225-htcondor-secondary:
    count: 0
    flavor: c1.c28m225d50
    group: compute_test
    docker: true
    volume:
      size: 1024
      type: default
    cgroups:
      mem_limit_policy: hard
      mem_reserved_size: 2048
    image: htcondor-secondary
    secondary_htcondor_cluster: true
  worker-c36m100-htcondor-secondary:
    count: 26 #32
    flavor: c1.c36m100d50
    group: compute
    docker: true
    volume:
      size: 1024
      type: default
    cgroups:
      mem_limit_policy: hard
      mem_reserved_size: 2048
    image: htcondor-secondary
    secondary_htcondor_cluster: true
  worker-c36m225-htcondor-secondary:
    count: 11 #11
    flavor: c1.c36m225d50
    group: compute
    docker: true
    volume:
      size: 1024
      type: default
    cgroups:
      mem_limit_policy: hard
      mem_reserved_size: 2048
    image: htcondor-secondary
    secondary_htcondor_cluster: true
  worker-c36m900-htcondor-secondary:
    count: 1 #1 it's a c1.c36m975d50 host with probably a faulty memory bank
    flavor: c1.c36m900d50
    group: compute
    docker: true
    volume:
      size: 1024
      type: default
    cgroups:
      mem_limit_policy: soft
      mem_reserved_size: 2048
    image: htcondor-secondary
    secondary_htcondor_cluster: true
  worker-c36m975-htcondor-secondary:
    count: 8 #8
    flavor: c1.c36m975d50
    group: compute
    docker: true
    volume:
      size: 1024
      type: default
    cgroups:
      mem_limit_policy: soft
      mem_reserved_size: 2048
    image: htcondor-secondary
    secondary_htcondor_cluster: true
  worker-c28m935-htcondor-secondary:
    count: 4 #4
    flavor: c1.c28m935d50
    group: compute
    docker: true
    volume:
      size: 1024
      type: default
    cgroups:
      mem_limit_policy: soft
      mem_reserved_size: 2048
    image: htcondor-secondary
    secondary_htcondor_cluster: true
  worker-c28m875-htcondor-secondary:
    count: 2 #2
    flavor: c1.c28m875d50
    group: compute
    docker: true
    volume:
      size: 1024
      type: default
    cgroups:
      mem_limit_policy: soft
      mem_reserved_size: 2048
    image: htcondor-secondary
    secondary_htcondor_cluster: true
  worker-c64m2-htcondor-secondary:
    count: 1 #1
    flavor: c1.c60m1975d50
    group: compute
    docker: true
    volume:
      size: 1024
      type: default
    image: htcondor-secondary
    secondary_htcondor_cluster: true
  worker-c120m225-htcondor-secondary:
    count: 12 #12
    flavor: c1.c120m225d50
    group: compute
    docker: true
    volume:
      size: 1024
      type: default
    cgroups:
      mem_limit_policy: hard
      mem_reserved_size: 2048
    image: htcondor-secondary
    secondary_htcondor_cluster: true
  worker-c120m425-htcondor-secondary:
    count: 22
    flavor: c1.c120m425d50
    group: compute
    docker: true
    volume:
      size: 1024
      type: default
    cgroups:
      mem_limit_policy: hard
      mem_reserved_size: 2048
    image: htcondor-secondary
    secondary_htcondor_cluster: true
  worker-c125m425-htcondor-secondary:
    count: 16 #16
    flavor: c1.c125m425d50
    group: compute
    docker: true
    volume:
      size: 1024
      type: default
    cgroups:
      mem_limit_policy: hard
      mem_reserved_size: 2048
    image: htcondor-secondary
    secondary_htcondor_cluster: true
  worker-c14m40g1-htcondor-secondary:
    count: 4 #4
    flavor: g1.c14m40g1d50
    group: compute_gpu
    docker: true
    volume:
      size: 1024
      type: default
    cgroups:
      mem_limit_policy: soft
      mem_reserved_size: 1024
    image: gpu
    secondary_htcondor_cluster: true
  worker-c8m40g1-htcondor-secondary:
    count: 4 #4
    flavor: g1.c8m40g1d50
    group: compute_gpu
    docker: true
    volume:
      size: 1024
      type: default
    cgroups:
      mem_limit_policy: soft
      mem_reserved_size: 1024
    image: htcondor-secondary-gpu
    secondary_htcondor_cluster: true

  # Trainings
<<<<<<< HEAD
  # These will overlap Mar 26-Apr 5
=======
  # These will overlap Mar 18 and partly Mar 21-22
>>>>>>> e6d08ad4
  training-kmb6:
    count: 1
    flavor: c1.c28m225d50
    start: 2024-03-01
    end: 2024-05-17
    group: training-kmb615
    image: htcondor-secondary
    secondary_htcondor_cluster: true
<<<<<<< HEAD
  training-heh-:
    count: 1
    flavor: c1.c28m225d50
    start: 2024-04-01
    end: 2024-04-05
    group: training-heh-genome
    image: htcondor-secondary
    secondary_htcondor_cluster: true
  training-tp-m:
    count: 1
    flavor: c1.c28m225d50
    start: 2024-03-26
    end: 2024-04-17
    group: training-tp-master1-chip-seq
=======
  training-asse:
    count: 3
    flavor: c1.c28m225d50
    start: 2024-03-18
    end: 2024-03-22
    group: training-assemblyannotation
    image: htcondor-secondary
    secondary_htcondor_cluster: true
  training-gmc:
    count: 2
    flavor: c1.c28m225d50
    start: 2024-03-19
    end: 2024-03-26
    group: training-gmc
    image: htcondor-secondary
    secondary_htcondor_cluster: true
  training-rock:
    count: 1
    flavor: c1.c28m225d50
    start: 2024-03-21
    end: 2024-03-26
    group: training-rocky9-test
    secondary_htcondor_cluster: true

  training-geno:
    count: 2
    flavor: c1.c28m225d50
    start: 2024-05-07
    end: 2024-05-10
    group: training-genome-assembly-2024
>>>>>>> e6d08ad4
    image: htcondor-secondary
    secondary_htcondor_cluster: true

  training-nort:
    count: 2
    flavor: c1.c28m225d50
    start: 2024-06-07
    end: 2024-06-07
    group: training-northumbria-7jun24
    image: htcondor-secondary
    secondary_htcondor_cluster: true
  training-joca:
    count: 2
    flavor: c1.c28m225d50
    start: 2024-04-12
    end: 2024-04-12
    group: training-joca-epigenomics-24
    image: htcondor-secondary
    secondary_htcondor_cluster: true<|MERGE_RESOLUTION|>--- conflicted
+++ resolved
@@ -247,11 +247,8 @@
     secondary_htcondor_cluster: true
 
   # Trainings
-<<<<<<< HEAD
   # These will overlap Mar 26-Apr 5
-=======
-  # These will overlap Mar 18 and partly Mar 21-22
->>>>>>> e6d08ad4
+
   training-kmb6:
     count: 1
     flavor: c1.c28m225d50
@@ -260,7 +257,6 @@
     group: training-kmb615
     image: htcondor-secondary
     secondary_htcondor_cluster: true
-<<<<<<< HEAD
   training-heh-:
     count: 1
     flavor: c1.c28m225d50
@@ -270,18 +266,11 @@
     image: htcondor-secondary
     secondary_htcondor_cluster: true
   training-tp-m:
-    count: 1
+    count: 2
     flavor: c1.c28m225d50
     start: 2024-03-26
     end: 2024-04-17
     group: training-tp-master1-chip-seq
-=======
-  training-asse:
-    count: 3
-    flavor: c1.c28m225d50
-    start: 2024-03-18
-    end: 2024-03-22
-    group: training-assemblyannotation
     image: htcondor-secondary
     secondary_htcondor_cluster: true
   training-gmc:
@@ -306,7 +295,6 @@
     start: 2024-05-07
     end: 2024-05-10
     group: training-genome-assembly-2024
->>>>>>> e6d08ad4
     image: htcondor-secondary
     secondary_htcondor_cluster: true
 
