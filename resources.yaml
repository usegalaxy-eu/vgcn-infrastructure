---
# The latest image we want deployed. If images are running that have an
# appropriate prefix but are not running this image, they will be removed.
image: vggp-v60-j322-692e75a7c101-main
image_id: 4c864d3b-6651-4bb3-a329-4a7c8c18a8fa

image_gpu: vggp-v60-gpu-j322-692e75a7c101-main
image_gpu_id: f5b82cb0-03b4-44f0-8ce5-33f15c53f89b

image_secure: vggp-v60-secure-j322-692e75a7c101-main
image_secure_id: 02b59caf-374d-4cef-aafc-d86fe0aeb9ce

network: bioinf
network_id: 7de249b6-6d32-44e3-b50c-291939868d2f
image_replace: false

secgroups:
  - ufr-ingress
  - egress

graceful: false
sshkey: cloud3

# The public key(s) we will accept when SSHing to a machine.
pubkeys:
  - "AAAAB3NzaC1yc2EAAAABIwAAAQEAuSG1VOumQhbJfOyalJjS4lPC8eeeL02ld/VI2BFApyMfwbB1QxehY3lMBXt/cBTzqU3MxgJQVzNr/AgjHa5rKn2hSGMfKAdaX2tG686k715bBjRm9rJNhmc8KSH9tVS35M0HwRXMfiGvSmb5qJ6utWRZe6RM2JMIbqqI5Oc4tbzPPVKk1+yvT1JdYuyqAOp2yvQbOqKaXmqOhPdPNaJZMI4o+UHmmb8FH6OTDY27G7X7u07ZPwVi1j+6ZFVMQZqg1RhUdg9kmHpHwMX7P6NcD4G9GsISHIh92eva9xgWYGiS0wUsmOWTNgAzzsfRZjMFep+jB2wup6QN7XpMw97eTw=="

nodes_inventory:
  c1.c28m225: 7
  c1.c28m475: 19
  c1.c36m100: 31
  c1.c36m225: 15
  c1.c36m900: 1
  c1.c36m975: 14
  c1.c60m1975: 1
  c1.c125m225: 12
  c1.c125m425: 36
  g1.c7m20g1: 8

deployment:
  worker-maintenance:
    count: 1
    flavor: m1.large
    group: maintenance
  worker-fastturnaround:
    count: 1
    flavor: m1.xlarge
    group: fast-turnaround
  worker-fetch:
    count: 5
    flavor: c1.c36m100
    group: upload
  worker-metadata:
    count: 2
    flavor: m1.large
    group: metadata
    cgroups:
      mem_limit_policy: soft
      mem_reserved_size: 1024
  worker-interactive:
    count: 8 #8
    flavor: c1.c36m100
    group: interactive
    docker_ready: true
    secure_ready: true
    volume:
      size: 1024
      type: default
  worker-mothur:
    count: 3
    flavor: c1.c28m475
    group: compute_mothur
    cgroups:
      mem_limit_policy: hard
      mem_reserved_size: 2048
  worker-c28m475:
    count: 12 #19
    flavor: c1.c28m475
    group: compute
    docker_ready: true
    volume:
      size: 1024
      type: default
    cgroups:
      mem_limit_policy: hard
      mem_reserved_size: 2048
  worker-c28m225:
    count: 0 #7
    flavor: c1.c28m225
    group: compute_test
    docker_ready: true
    volume:
      size: 1024
      type: default
    cgroups:
      mem_limit_policy: hard
      mem_reserved_size: 2048
  worker-c36m100:
    count: 14 #31
    flavor: c1.c36m100
    group: compute
    docker_ready: true
    volume:
      size: 1024
      type: default
    cgroups:
      mem_limit_policy: hard
      mem_reserved_size: 2048
  worker-c36m225:
    count: 15 #15
    flavor: c1.c36m225
    group: compute
    docker_ready: true
    volume:
      size: 1024
      type: default
    cgroups:
      mem_limit_policy: hard
      mem_reserved_size: 2048
  worker-c36m900:
    count: 1 #1 it's a c1.c36m975 host with probably a faulty memory bank
    flavor: c1.c36m900
    group: compute
    docker_ready: true
    volume:
      size: 1024
      type: default
    cgroups:
      mem_limit_policy: soft
      mem_reserved_size: 2048
  worker-c36m975:
    count: 14 #14
    flavor: c1.c36m975
    group: compute
    docker_ready: true
    volume:
      size: 1024
      type: default
    cgroups:
      mem_limit_policy: soft
      mem_reserved_size: 2048
  worker-c64m2:
    count: 1 #1
    flavor: c1.c60m1975
    group: compute
    docker_ready: true
    volume:
      size: 1024
      type: default
  worker-c125m225:
    count: 12 #12
    flavor: c1.c125m225
    group: compute
    docker_ready: true
    volume:
      size: 1024
      type: default
    cgroups:
      mem_limit_policy: hard
      mem_reserved_size: 2048
  worker-c125m425:
    count: 36 #36
    flavor: c1.c125m425
    group: compute
    docker_ready: true
    volume:
      size: 1024
      type: default
    cgroups:
      mem_limit_policy: hard
      mem_reserved_size: 2048
  worker-gpu:
    count: 8 #16
    flavor: g1.c7m20g1
    group: compute_gpu
    gpu_ready: true
    docker_ready: true
    volume:
      size: 1024
      type: default
      boot: true
    cgroups:
      mem_limit_policy: soft
      mem_reserved_size: 1024
  # Training
  training-biol:
    count: 1
    flavor: c1.c28m225
    start: 2021-09-15
    end: 2022-12-15
    group: training-biol152_2021
<<<<<<< HEAD
=======
  training-arie:
    count: 1
    flavor: c1.c28m225
    start: 2022-03-02
    end: 2022-06-12
    group: training-arielgenomics
>>>>>>> 5ff085c3
  training-tmr2:
    count: 1
    flavor: c1.c28m475
    start: 2022-05-01
    end: 2022-06-30
    group: training-tmr2022
<<<<<<< HEAD
  training-trr1:
    count: 1
    flavor: c1.c28m225
    start: 2022-07-04
    end: 2022-07-08
    group: training-trr167_galaxy
=======
  training-afri:
    count: 2
    flavor: c1.c28m225
    start: 2022-05-20
    end: 2022-06-15
    group: training-africabp_galaxy
  training-ueb_:
    count: 1
    flavor: c1.c28m225
    start: 2022-06-08
    end: 2022-06-22
    group: training-ueb_bi2022
  training-bdls:
    count: 1
    flavor: c1.c28m225
    start: 2022-06-10
    end: 2022-06-10
    group: training-bdlse-2022
  training-wm-2:
    count: 1
    flavor: c1.c28m225
    start: 2022-07-04
    end: 2022-07-05
    group: training-wm-28
  training-pmlg:
    count: 1
    flavor: c1.c28m225
    start: 2022-06-30
    end: 2022-07-01
    group: training-pmlgenomics
>>>>>>> 5ff085c3
<|MERGE_RESOLUTION|>--- conflicted
+++ resolved
@@ -189,47 +189,18 @@
     start: 2021-09-15
     end: 2022-12-15
     group: training-biol152_2021
-<<<<<<< HEAD
-=======
-  training-arie:
-    count: 1
-    flavor: c1.c28m225
-    start: 2022-03-02
-    end: 2022-06-12
-    group: training-arielgenomics
->>>>>>> 5ff085c3
   training-tmr2:
     count: 1
     flavor: c1.c28m475
     start: 2022-05-01
     end: 2022-06-30
     group: training-tmr2022
-<<<<<<< HEAD
   training-trr1:
     count: 1
     flavor: c1.c28m225
     start: 2022-07-04
     end: 2022-07-08
     group: training-trr167_galaxy
-=======
-  training-afri:
-    count: 2
-    flavor: c1.c28m225
-    start: 2022-05-20
-    end: 2022-06-15
-    group: training-africabp_galaxy
-  training-ueb_:
-    count: 1
-    flavor: c1.c28m225
-    start: 2022-06-08
-    end: 2022-06-22
-    group: training-ueb_bi2022
-  training-bdls:
-    count: 1
-    flavor: c1.c28m225
-    start: 2022-06-10
-    end: 2022-06-10
-    group: training-bdlse-2022
   training-wm-2:
     count: 1
     flavor: c1.c28m225
@@ -241,5 +212,4 @@
     flavor: c1.c28m225
     start: 2022-06-30
     end: 2022-07-01
-    group: training-pmlgenomics
->>>>>>> 5ff085c3
+    group: training-pmlgenomics