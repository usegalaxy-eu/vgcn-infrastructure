---
# Global configuration of computing nodes.
images:
<<<<<<< HEAD
  secure: vggp-v60-secure-j322-692e75a7c101-main
  default: vgcn~workers+internal~rockylinux-8.6-x86_64~2023-10-26~43739~htcondor-secondary~ebb20b8~kysrpex_local_build
  gpu: vgcn~workers-gpu+internal~rockylinux-8.6-x86_64~2023-11-16~34096~htcondor-secondary~a23fbb0~kysrpex_local_build
=======
  default: vgcn~rockylinux-9-latest-x86_64~+generic+workers+internal~20240321~66731~HEAD~60854e6
  gpu: vgcn~rockylinux-9-latest-x86_64~+generic+workers-gpu+internal~20240327~34401~HEAD~2a80ce3
  secure: vggp-v60-secure-j322-692e75a7c101-main
  htcondor-secondary: vgcn~workers+internal~rockylinux-8.6-x86_64~2023-10-26~43739~htcondor-secondary~ebb20b8~kysrpex_local_build
  htcondor-secondary-gpu: vgcn~workers-gpu+internal~rockylinux-8.6-x86_64~2023-11-16~34096~htcondor-secondary~a23fbb0~kysrpex_local_build
>>>>>>> e2cb8a4e
network: bioinf
secgroups:
  - ufr-ingress
  # interactive-egress: A reduced more stringent egress rule for all nodes
  - interactive-egress
sshkey: cloud3
pubkeys:
  # The public key(s) that will be accepted when SSHing to a machine.
  - "AAAAB3NzaC1yc2EAAAABIwAAAQEAuSG1VOumQhbJfOyalJjS4lPC8eeeL02ld/VI2BFApyMfwbB1QxehY3lMBXt/cBTzqU3MxgJQVzNr/AgjHa5rKn2hSGMfKAdaX2tG686k715bBjRm9rJNhmc8KSH9tVS35M0HwRXMfiGvSmb5qJ6utWRZe6RM2JMIbqqI5Oc4tbzPPVKk1+yvT1JdYuyqAOp2yvQbOqKaXmqOhPdPNaJZMI4o+UHmmb8FH6OTDY27G7X7u07ZPwVi1j+6ZFVMQZqg1RhUdg9kmHpHwMX7P6NcD4G9GsISHIh92eva9xgWYGiS0wUsmOWTNgAzzsfRZjMFep+jB2wup6QN7XpMw97eTw=="

# Behavior of `synchronize.py''
graceful: false

nodes_inventory:
  c1.c28m225d50: 7
  c1.c28m475d50: 19
  c1.c36m100d50: 32
  c1.c36m225d50: 11
  c1.c36m900d50: 1
  c1.c36m975d50: 8
  c1.c60m1975d50: 1
  c1.c120m225d50: 12
  c1.c120m425d50: 22
  c1.c125m425d50: 16
  c1.c28m935d50: 4
  c1.c28m875d50: 2
  g1.c14m40g1d50: 4
  g1.c8m40g1d50: 4

deployment:
  # worker-c120m225:
  #   count: 1 #12
  #   flavor: c1.c120m225d50
  #   group: compute
  #   docker: true
  #   image: default
  #   volume:
  #     size: 1024
  #     type: default
  #   cgroups:
  #     mem_limit_policy: hard
  #     mem_reserved_size: 2048

  worker-fetch:
    count: 0
    flavor: c1.c36m100d50
    group: upload
    image: default

  worker-interactive:
    count: 4 #8
    flavor: c1.c36m100d50
    group: interactive
    docker: true
    image: default

    volume:
      size: 1024
      type: default
  worker-c28m475:
    count: 10 #19
    flavor: c1.c28m475d50
    group: compute
    docker: true
    volume:
      size: 1024
      type: default
    cgroups:
      mem_limit_policy: hard
      mem_reserved_size: 2048
    image: default

  worker-c28m225:
    count: 0
    flavor: c1.c28m225d50
    group: compute_test
    docker: true
    volume:
      size: 1024
      type: default
    cgroups:
      mem_limit_policy: hard
      mem_reserved_size: 2048
    image: default

  worker-c36m100:
    count: 26 #32
    flavor: c1.c36m100d50
    group: compute
    docker: true
    volume:
      size: 1024
      type: default
    cgroups:
      mem_limit_policy: hard
      mem_reserved_size: 2048
    image: default

  worker-c36m225:
    count: 11 #11
    flavor: c1.c36m225d50
    group: compute
    docker: true
    volume:
      size: 1024
      type: default
    cgroups:
      mem_limit_policy: hard
      mem_reserved_size: 2048
    image: default

  worker-c36m900:
    count: 1 #1 it's a c1.c36m975d50 host with probably a faulty memory bank
    flavor: c1.c36m900d50
    group: compute
    docker: true
    volume:
      size: 1024
      type: default
    cgroups:
      mem_limit_policy: soft
      mem_reserved_size: 2048
    image: default

  worker-c36m975:
    count: 8 #8
    flavor: c1.c36m975d50
    group: compute
    docker: true
    volume:
      size: 1024
      type: default
    cgroups:
      mem_limit_policy: soft
      mem_reserved_size: 2048
    image: default

  worker-c28m935:
    count: 4 #4
    flavor: c1.c28m935d50
    group: compute
    docker: true
    volume:
      size: 1024
      type: default
    cgroups:
      mem_limit_policy: soft
      mem_reserved_size: 2048
    image: default

  worker-c28m875:
    count: 2 #2
    flavor: c1.c28m875d50
    group: compute
    docker: true
    volume:
      size: 1024
      type: default
    cgroups:
      mem_limit_policy: soft
      mem_reserved_size: 2048
    image: default

  worker-c64m2:
    count: 1 #1
    flavor: c1.c60m1975d50
    group: compute
    docker: true
    volume:
      size: 1024
      type: default
    image: default

  worker-c120m225:
    count: 12 #12
    flavor: c1.c120m225d50
    group: compute
    docker: true
    volume:
      size: 1024
      type: default
    cgroups:
      mem_limit_policy: hard
      mem_reserved_size: 2048
    image: default

  worker-c120m425:
    count: 22
    flavor: c1.c120m425d50
    group: compute
    docker: true
    volume:
      size: 1024
      type: default
    cgroups:
      mem_limit_policy: hard
      mem_reserved_size: 2048
    image: default

  worker-c125m425:
    count: 16 #16
    flavor: c1.c125m425d50
    group: compute
    docker: true
    volume:
      size: 1024
      type: default
    cgroups:
      mem_limit_policy: hard
      mem_reserved_size: 2048
    image: default

  worker-c14m40g1:
    count: 4 #4
    flavor: g1.c14m40g1d50
    group: compute_gpu
    docker: true
    volume:
      size: 1024
      type: default
    cgroups:
      mem_limit_policy: soft
      mem_reserved_size: 1024
    image: gpu

  worker-c8m40g1:
    count: 4 #4
    flavor: g1.c8m40g1d50
    group: compute_gpu
    docker: true
    volume:
      size: 1024
      type: default
    cgroups:
      mem_limit_policy: soft
      mem_reserved_size: 1024
    image: gpu


  # Trainings
<<<<<<< HEAD
  # These will overlap Mar 18 and partly Mar 19-22
  training-eml:
    count: 1
    flavor: c1.c28m225d50
    start: 2024-03-12
    end: 2024-03-18
    group: training-eml
    image: default
=======
  # These will overlap Mar 26-Apr 5

>>>>>>> e2cb8a4e
  training-kmb6:
    count: 1
    flavor: c1.c28m225d50
    start: 2024-03-01
    end: 2024-05-17
    group: training-kmb615
<<<<<<< HEAD
    image: default
  training-path-gen-march-24:
    count: 2
    flavor: c1.c28m225d50
    start: 2024-03-04
    end: 2024-03-15
    group: training-path-gen-march-24
    image: default
  training-msc-exeter:
    count: 1
    flavor: c1.c28m225d50
    start: 2024-03-06
    end: 2024-03-20
    group: training-msc-exeter
    image: default
  training-asse:
    count: 2
    flavor: c1.c28m225d50
    start: 2024-03-18
    end: 2024-03-22
    group: training-assemblyannotation
    image: default
  training-gie-:
    count: 1
    flavor: c1.c28m225d50
    start: 2024-03-18
    end: 2024-03-19
    group: training-gie-0324
    image: default
  training-e5020:
    count: 1
    flavor: c1.c28m225d50
    start: 2024-03-19
    end: 2024-03-19
    group: training-e5020-2024-03-19
    image: default
=======
    image: htcondor-secondary
    secondary_htcondor_cluster: true
  training-heh-:
    count: 1
    flavor: c1.c28m225d50
    start: 2024-04-01
    end: 2024-04-05
    group: training-heh-genome
    image: htcondor-secondary
    secondary_htcondor_cluster: true
  training-tp-m:
    count: 2
    flavor: c1.c28m225d50
    start: 2024-03-26
    end: 2024-04-17
    group: training-tp-master1-chip-seq
    image: htcondor-secondary
    secondary_htcondor_cluster: true
>>>>>>> e2cb8a4e
  training-gmc:
    count: 2
    flavor: c1.c28m225d50
    start: 2024-03-19
    end: 2024-03-26
    group: training-gmc
<<<<<<< HEAD
    image: default
=======
    image: htcondor-secondary
    secondary_htcondor_cluster: true
  training-rock:
    count: 1
    flavor: c1.c28m225d50
    start: 2024-03-27
    end: 2024-03-29
    group: training-rocky9-test
    secondary_htcondor_cluster: true

>>>>>>> e2cb8a4e
  training-geno:
    count: 2
    flavor: c1.c28m225d50
    start: 2024-05-07
    end: 2024-05-10
    group: training-genome-assembly-2024
    image: default

  training-nort:
    count: 2
    flavor: c1.c28m225d50
    start: 2024-06-07
    end: 2024-06-07
    group: training-northumbria-7jun24
    image: default
  training-joca:
    count: 2
    flavor: c1.c28m225d50
    start: 2024-04-12
    end: 2024-04-12
    group: training-joca-epigenomics-24
    image: default<|MERGE_RESOLUTION|>--- conflicted
+++ resolved
@@ -1,17 +1,10 @@
 ---
 # Global configuration of computing nodes.
 images:
-<<<<<<< HEAD
-  secure: vggp-v60-secure-j322-692e75a7c101-main
-  default: vgcn~workers+internal~rockylinux-8.6-x86_64~2023-10-26~43739~htcondor-secondary~ebb20b8~kysrpex_local_build
-  gpu: vgcn~workers-gpu+internal~rockylinux-8.6-x86_64~2023-11-16~34096~htcondor-secondary~a23fbb0~kysrpex_local_build
-=======
   default: vgcn~rockylinux-9-latest-x86_64~+generic+workers+internal~20240321~66731~HEAD~60854e6
   gpu: vgcn~rockylinux-9-latest-x86_64~+generic+workers-gpu+internal~20240327~34401~HEAD~2a80ce3
   secure: vggp-v60-secure-j322-692e75a7c101-main
-  htcondor-secondary: vgcn~workers+internal~rockylinux-8.6-x86_64~2023-10-26~43739~htcondor-secondary~ebb20b8~kysrpex_local_build
-  htcondor-secondary-gpu: vgcn~workers-gpu+internal~rockylinux-8.6-x86_64~2023-11-16~34096~htcondor-secondary~a23fbb0~kysrpex_local_build
->>>>>>> e2cb8a4e
+
 network: bioinf
 secgroups:
   - ufr-ingress
@@ -252,102 +245,36 @@
 
 
   # Trainings
-<<<<<<< HEAD
-  # These will overlap Mar 18 and partly Mar 19-22
-  training-eml:
-    count: 1
-    flavor: c1.c28m225d50
-    start: 2024-03-12
-    end: 2024-03-18
-    group: training-eml
-    image: default
-=======
   # These will overlap Mar 26-Apr 5
-
->>>>>>> e2cb8a4e
   training-kmb6:
     count: 1
     flavor: c1.c28m225d50
     start: 2024-03-01
     end: 2024-05-17
     group: training-kmb615
-<<<<<<< HEAD
-    image: default
-  training-path-gen-march-24:
-    count: 2
-    flavor: c1.c28m225d50
-    start: 2024-03-04
-    end: 2024-03-15
-    group: training-path-gen-march-24
-    image: default
-  training-msc-exeter:
-    count: 1
-    flavor: c1.c28m225d50
-    start: 2024-03-06
-    end: 2024-03-20
-    group: training-msc-exeter
-    image: default
-  training-asse:
-    count: 2
-    flavor: c1.c28m225d50
-    start: 2024-03-18
-    end: 2024-03-22
-    group: training-assemblyannotation
-    image: default
-  training-gie-:
-    count: 1
-    flavor: c1.c28m225d50
-    start: 2024-03-18
-    end: 2024-03-19
-    group: training-gie-0324
-    image: default
-  training-e5020:
-    count: 1
-    flavor: c1.c28m225d50
-    start: 2024-03-19
-    end: 2024-03-19
-    group: training-e5020-2024-03-19
-    image: default
-=======
-    image: htcondor-secondary
-    secondary_htcondor_cluster: true
+    image: default
   training-heh-:
     count: 1
     flavor: c1.c28m225d50
     start: 2024-04-01
     end: 2024-04-05
     group: training-heh-genome
-    image: htcondor-secondary
-    secondary_htcondor_cluster: true
+    image: default
   training-tp-m:
     count: 2
     flavor: c1.c28m225d50
     start: 2024-03-26
     end: 2024-04-17
     group: training-tp-master1-chip-seq
-    image: htcondor-secondary
-    secondary_htcondor_cluster: true
->>>>>>> e2cb8a4e
-  training-gmc:
-    count: 2
-    flavor: c1.c28m225d50
-    start: 2024-03-19
-    end: 2024-03-26
-    group: training-gmc
-<<<<<<< HEAD
-    image: default
-=======
-    image: htcondor-secondary
-    secondary_htcondor_cluster: true
+    image: default
   training-rock:
     count: 1
     flavor: c1.c28m225d50
     start: 2024-03-27
     end: 2024-03-29
     group: training-rocky9-test
-    secondary_htcondor_cluster: true
-
->>>>>>> e2cb8a4e
+    image: default
+
   training-geno:
     count: 2
     flavor: c1.c28m225d50
