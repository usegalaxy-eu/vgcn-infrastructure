---
# Global configuration of computing nodes.
images:
  default: vgcn~rockylinux-9-latest-x86_64~+generic+workers+internal~20240321~66731~HEAD~60854e6
  gpu: vgcn~rockylinux-9-latest-x86_64~+generic+workers-gpu+internal~20240327~34401~HEAD~2a80ce3
  secure: vggp-v60-secure-j322-692e75a7c101-main

network: bioinf
secgroups:
  - ufr-ingress
  # interactive-egress: A reduced more stringent egress rule for all nodes
  - interactive-egress
sshkey: cloud3
pubkeys:
  # The public key(s) that will be accepted when SSHing to a machine.
  - "AAAAB3NzaC1yc2EAAAABIwAAAQEAuSG1VOumQhbJfOyalJjS4lPC8eeeL02ld/VI2BFApyMfwbB1QxehY3lMBXt/cBTzqU3MxgJQVzNr/AgjHa5rKn2hSGMfKAdaX2tG686k715bBjRm9rJNhmc8KSH9tVS35M0HwRXMfiGvSmb5qJ6utWRZe6RM2JMIbqqI5Oc4tbzPPVKk1+yvT1JdYuyqAOp2yvQbOqKaXmqOhPdPNaJZMI4o+UHmmb8FH6OTDY27G7X7u07ZPwVi1j+6ZFVMQZqg1RhUdg9kmHpHwMX7P6NcD4G9GsISHIh92eva9xgWYGiS0wUsmOWTNgAzzsfRZjMFep+jB2wup6QN7XpMw97eTw=="

# Behavior of `synchronize.py''
graceful: false

# 18/6/2024: Updated the max number of possible workers
nodes_inventory:
  c1.c28m225d50: 5 #(16.04.2024: RZ swapped the underlying servers for a 4 in 1 node and this will be of a different flavor and we need to wait to get the hardware)
  c1.c28m475d50: 13
  c1.c36m100d50: 30
  c1.c36m225d50: 15
  c1.c36m900d50: 1
  c1.c36m975d50: 8
  c1.c60m1975d50: 1
  c1.c120m205d50: 10
  c1.c120m405d50: 22
  c1.c125m425d50: 16
  c1.c28m935d50: 4
  c1.c28m875d50: 2
  c1.c186m1450d50: 17
  g1.c14m40g1d50: 4
  g1.c8m40g1d50: 14

deployment:
  # worker-fetch:
  #   count: 0
  #   flavor: c1.c36m100d50
  #   group: upload
  #   image: default

  worker-interactive:
    count: 2 #3
    flavor: c1.c36m100d50
    group: interactive
    docker: true
    image: default
    volume:
      size: 1024
      type: default
  worker-c28m475:
    count: 13
    flavor: c1.c28m475d50
    group: compute
    docker: true
    volume:
      size: 1024
      type: default
    image: default

  worker-c28m225:
    count: 5
    flavor: c1.c28m225d50
    group: compute # compute_test
    docker: true
    volume:
      size: 1024
      type: default
    image: default

  worker-c36m100:
    count: 28
    flavor: c1.c36m100d50
    group: compute
    docker: true
    volume:
      size: 1024
      type: default
    image: default

  worker-c36m225:
    count: 14
    flavor: c1.c36m225d50
    group: compute
    docker: true
    volume:
      size: 1024
      type: default
    image: default

  worker-c36m900:
    count: 1 #1 it's a c1.c36m975d50 host with probably a faulty memory bank
    flavor: c1.c36m900d50
    group: compute
    docker: true
    volume:
      size: 1024
      type: default
    image: default

  worker-c36m975:
    count: 8
    flavor: c1.c36m975d50
    group: compute
    docker: true
    volume:
      size: 1024
      type: default
    image: default

  # 18/06/24: Hardware is still connected to the old cloud
  # worker-c28m935:
  #   count: 4 #4
  #   flavor: c1.c28m935d50
  #   group: compute
  #   docker: true
  #   volume:
  #     size: 1024
  #     type: default
  #   image: default

  # 18/06/24: Hardware is still connected to the old cloud
  # worker-c28m875:
  #   count: 2 #2
  #   flavor: c1.c28m875d50
  #   group: compute
  #   docker: true
  #   volume:
  #     size: 1024
  #     type: default
  #   image: default

  worker-c64m2:
    count: 1
    flavor: c1.c60m1975d50
    group: compute
    docker: true
    volume:
      size: 1024
      type: default
    image: default

  worker-c120m205:
    count: 7
    flavor: c1.c120m205d50
    group: compute
    docker: true
    volume:
      size: 1024
      type: default
    image: default

  worker-c120m405:
    count: 22
    flavor: c1.c120m405d50
    group: compute
    docker: true
    volume:
      size: 1024
      type: default
    image: default

  worker-c125m425:
    count: 16 #16
    flavor: c1.c125m425d50
    group: compute
    docker: true
    volume:
      size: 1024
      type: default
    image: default

  worker-c14m40g1:
    count: 4
    flavor: g1.c14m40g1d50
    group: compute_gpu
    docker: true
    volume:
      size: 1024
      type: default
    image: gpu

  worker-c8m40g1:
    count: 14
    flavor: g1.c8m40g1d50
    group: compute_gpu
    docker: true
    volume:
      size: 1024
      type: default
    image: gpu

  # 17/01/2025: New Genoa nodes are added to the cloud
  worker-c186m1450:
    count: 17
    flavor: c1.c186m1450d50
    group: compute
    docker: true
    volume:
      size: 1024
      type: default
    image: default

  # Trainings
  training-mcbb:
    count: 2
    flavor: c1.c120m205d50
<<<<<<< HEAD
    start: 2025-03-25
    end: 2025-03-25
    group: training-mcbbi-aeg-2025
  training-mrsa:
    count: 1
    flavor: c1.c120m205d50
    start: 2025-04-14
    end: 2025-04-15
    group: training-mrsaproject-day1
=======
    start: 2025-04-15
    end: 2025-04-15
    group: training-mcbbi-aeg2025
>>>>>>> e4c0b67a
<|MERGE_RESOLUTION|>--- conflicted
+++ resolved
@@ -206,21 +206,15 @@
     image: default
 
   # Trainings
-  training-mcbb:
-    count: 2
-    flavor: c1.c120m205d50
-<<<<<<< HEAD
-    start: 2025-03-25
-    end: 2025-03-25
-    group: training-mcbbi-aeg-2025
   training-mrsa:
     count: 1
     flavor: c1.c120m205d50
     start: 2025-04-14
     end: 2025-04-15
     group: training-mrsaproject-day1
-=======
+  training-mcbb:
+    count: 2
+    flavor: c1.c120m205d50
     start: 2025-04-15
     end: 2025-04-15
-    group: training-mcbbi-aeg2025
->>>>>>> e4c0b67a
+    group: training-mcbbi-aeg2025