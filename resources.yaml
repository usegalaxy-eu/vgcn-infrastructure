---
# Global configuration of computing nodes.
images:
  default: vgcn~rockylinux-9-latest-x86_64~+generic+workers+internal~20240321~66731~HEAD~60854e6
  gpu: vgcn~rockylinux-9-latest-x86_64~+generic+workers-gpu+internal~20240327~34401~HEAD~2a80ce3
  secure: vggp-v60-secure-j322-692e75a7c101-main

network: bioinf
secgroups:
  - ufr-ingress
  # interactive-egress: A reduced more stringent egress rule for all nodes
  - interactive-egress
sshkey: cloud3
pubkeys:
  # The public key(s) that will be accepted when SSHing to a machine.
  - "AAAAB3NzaC1yc2EAAAABIwAAAQEAuSG1VOumQhbJfOyalJjS4lPC8eeeL02ld/VI2BFApyMfwbB1QxehY3lMBXt/cBTzqU3MxgJQVzNr/AgjHa5rKn2hSGMfKAdaX2tG686k715bBjRm9rJNhmc8KSH9tVS35M0HwRXMfiGvSmb5qJ6utWRZe6RM2JMIbqqI5Oc4tbzPPVKk1+yvT1JdYuyqAOp2yvQbOqKaXmqOhPdPNaJZMI4o+UHmmb8FH6OTDY27G7X7u07ZPwVi1j+6ZFVMQZqg1RhUdg9kmHpHwMX7P6NcD4G9GsISHIh92eva9xgWYGiS0wUsmOWTNgAzzsfRZjMFep+jB2wup6QN7XpMw97eTw=="

# Behavior of `synchronize.py''
graceful: false

# 18/6/2024: Updated the max number of possible workers
nodes_inventory:
  c1.c28m225d50: 5 #(16.04.2024: RZ swapped the underlying servers for a 4 in 1 node and this will be of a different flavor and we need to wait to get the hardware)
  c1.c28m475d50: 19
  c1.c36m100d50: 30
  c1.c36m225d50: 15
  c1.c36m900d50: 1
  c1.c36m975d50: 8
  c1.c60m1975d50: 1
  c1.c120m205d50: 10
  c1.c120m405d50: 22
  c1.c125m425d50: 16
  c1.c28m935d50: 4
  c1.c28m875d50: 2
  g1.c14m40g1d50: 4
  g1.c8m40g1d50: 14

deployment:
  # worker-fetch:
  #   count: 0
  #   flavor: c1.c36m100d50
  #   group: upload
  #   image: default

  worker-interactive:
    count: 2 #3
    flavor: c1.c36m100d50
    group: interactive
    docker: true
    image: default
    volume:
      size: 1024
      type: default
  worker-c28m475:
    count: 19
    flavor: c1.c28m475d50
    group: compute
    docker: true
    volume:
      size: 1024
      type: default
    image: default

  worker-c28m225:
    count: 5
    flavor: c1.c28m225d50
    group: compute # compute_test
    docker: true
    volume:
      size: 1024
      type: default
    image: default

  worker-c36m100:
    count: 28
    flavor: c1.c36m100d50
    group: compute
    docker: true
    volume:
      size: 1024
      type: default
    image: default

  worker-c36m225:
    count: 14
    flavor: c1.c36m225d50
    group: compute
    docker: true
    volume:
      size: 1024
      type: default
    image: default

  worker-c36m900:
    count: 1 #1 it's a c1.c36m975d50 host with probably a faulty memory bank
    flavor: c1.c36m900d50
    group: compute
    docker: true
    volume:
      size: 1024
      type: default
    image: default

  worker-c36m975:
    count: 8
    flavor: c1.c36m975d50
    group: compute
    docker: true
    volume:
      size: 1024
      type: default
    image: default

  # 18/06/24: Hardware is still connected to the old cloud
  # worker-c28m935:
  #   count: 4 #4
  #   flavor: c1.c28m935d50
  #   group: compute
  #   docker: true
  #   volume:
  #     size: 1024
  #     type: default
  #   image: default

  # 18/06/24: Hardware is still connected to the old cloud
  # worker-c28m875:
  #   count: 2 #2
  #   flavor: c1.c28m875d50
  #   group: compute
  #   docker: true
  #   volume:
  #     size: 1024
  #     type: default
  #   image: default

  worker-c64m2:
    count: 1
    flavor: c1.c60m1975d50
    group: compute
    docker: true
    volume:
      size: 1024
      type: default
    image: default

  worker-c120m205:
<<<<<<< HEAD
    count: 8
=======
    count: 9
>>>>>>> d08d2e4e
    flavor: c1.c120m205d50
    group: compute
    docker: true
    volume:
      size: 1024
      type: default
    image: default

  worker-c120m405:
    count: 22
    flavor: c1.c120m405d50
    group: compute
    docker: true
    volume:
      size: 1024
      type: default
    image: default

  worker-c125m425:
    count: 16 #16
    flavor: c1.c125m425d50
    group: compute
    docker: true
    volume:
      size: 1024
      type: default
    image: default

  worker-c14m40g1:
    count: 4
    flavor: g1.c14m40g1d50
    group: compute_gpu
    docker: true
    volume:
      size: 1024
      type: default
    image: gpu

  worker-c8m40g1:
    count: 14
    flavor: g1.c8m40g1d50
    group: compute_gpu
    docker: true
    volume:
      size: 1024
      type: default
    image: gpu

  # Trainings
  training-ga-f:
    count: 1
    flavor: c1.c120m205d50 #Maybe change?
    start: 2025-02-17
    end: 2025-03-01
    group: training-ga-fcen-uba-2025
<<<<<<< HEAD
  training-wima:
    count: 1
    flavor: c1.c120m205d50
    start: 2025-02-26
    end: 2025-02-27
    group: training-wimanet-course-1
=======
  training-htsd:
    count: 1
    flavor: c1.c120m205d50
    start: 2025-01-22
    end: 2025-01-29
    group: training-htsd
>>>>>>> d08d2e4e
<|MERGE_RESOLUTION|>--- conflicted
+++ resolved
@@ -144,11 +144,7 @@
     image: default
 
   worker-c120m205:
-<<<<<<< HEAD
     count: 8
-=======
-    count: 9
->>>>>>> d08d2e4e
     flavor: c1.c120m205d50
     group: compute
     docker: true
@@ -204,18 +200,15 @@
     start: 2025-02-17
     end: 2025-03-01
     group: training-ga-fcen-uba-2025
-<<<<<<< HEAD
   training-wima:
     count: 1
     flavor: c1.c120m205d50
     start: 2025-02-26
     end: 2025-02-27
     group: training-wimanet-course-1
-=======
   training-htsd:
     count: 1
     flavor: c1.c120m205d50
     start: 2025-01-22
     end: 2025-01-29
-    group: training-htsd
->>>>>>> d08d2e4e
+    group: training-htsd