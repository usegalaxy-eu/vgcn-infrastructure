--- conflicted
+++ resolved
@@ -209,30 +209,12 @@
   training-mbru:
     count: 1
     flavor: c1.c120m205d50
-<<<<<<< HEAD
     start: 2025-05-19
     end: 2025-05-23
     group: training-mbru2025
-=======
-    start: 2025-04-14
-    end: 2025-04-15
-    group: training-mrsaproject-day1
-  training-mcbb:
-    count: 2
-    flavor: c1.c120m205d50
-    start: 2025-04-15
-    end: 2025-04-15
-    group: training-mcbbi-aeg2025
-  training-mrsa2:
-    count: 2
-    flavor: c1.c120m205d50
-    start: 2025-04-24
-    end: 2025-04-25
-    group: training-mrsaproject-day2
   training-sunu:
     count: 2
     flavor: c1.c120m205d50
     start: 2025-05-26
     end: 2025-05-30
-    group: training-sunu-bio2174-1
->>>>>>> a6e0611a
+    group: training-sunu-bio2174-1