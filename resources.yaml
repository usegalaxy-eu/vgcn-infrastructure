---
# Global configuration of computing nodes.
images:
  default: vgcn~rockylinux-9-latest-x86_64~+generic+workers+internal~20240321~66731~HEAD~60854e6
  gpu: vgcn~rockylinux-9-latest-x86_64~+generic+workers-gpu+internal~20240327~34401~HEAD~2a80ce3
  secure: vggp-v60-secure-j322-692e75a7c101-main

network: bioinf
secgroups:
  - ufr-ingress
  # interactive-egress: A reduced more stringent egress rule for all nodes
  - interactive-egress
sshkey: cloud3
pubkeys:
  # The public key(s) that will be accepted when SSHing to a machine.
  - "AAAAB3NzaC1yc2EAAAABIwAAAQEAuSG1VOumQhbJfOyalJjS4lPC8eeeL02ld/VI2BFApyMfwbB1QxehY3lMBXt/cBTzqU3MxgJQVzNr/AgjHa5rKn2hSGMfKAdaX2tG686k715bBjRm9rJNhmc8KSH9tVS35M0HwRXMfiGvSmb5qJ6utWRZe6RM2JMIbqqI5Oc4tbzPPVKk1+yvT1JdYuyqAOp2yvQbOqKaXmqOhPdPNaJZMI4o+UHmmb8FH6OTDY27G7X7u07ZPwVi1j+6ZFVMQZqg1RhUdg9kmHpHwMX7P6NcD4G9GsISHIh92eva9xgWYGiS0wUsmOWTNgAzzsfRZjMFep+jB2wup6QN7XpMw97eTw=="

# Behavior of `synchronize.py''
graceful: false

# 18/6/2024: Updated the max number of possible workers
nodes_inventory:
  c1.c28m225d50: 5 #(16.04.2024: RZ swapped the underlying servers for a 4 in 1 node and this will be of a different flavor and we need to wait to get the hardware)
  c1.c28m475d50: 19
  c1.c36m100d50: 30
  c1.c36m225d50: 15
  c1.c36m900d50: 1
  c1.c36m975d50: 8
  c1.c60m1975d50: 1
  c1.c120m225d50: 10
  c1.c120m425d50: 22
  c1.c125m425d50: 16
  c1.c28m935d50: 4
  c1.c28m875d50: 2
  g1.c14m40g1d50: 4
  g1.c8m40g1d50: 4

deployment:
  # worker-fetch:
  #   count: 0
  #   flavor: c1.c36m100d50
  #   group: upload
  #   image: default

  worker-interactive:
    count: 3 #8
    flavor: c1.c36m100d50
    group: interactive
    docker: true
    image: default
    volume:
      size: 1024
      type: default
  worker-c28m475:
    count: 19
    flavor: c1.c28m475d50
    group: compute
    docker: true
    volume:
      size: 1024
      type: default
    image: default

  worker-c28m225:
    count: 0
    flavor: c1.c28m225d50
    group: compute # compute_test
    docker: true
    volume:
      size: 1024
      type: default
    image: default

  worker-c36m100:
    count: 25
    flavor: c1.c36m100d50
    group: compute
    docker: true
    volume:
      size: 1024
      type: default
    image: default

  worker-c36m225:
    count: 15
    flavor: c1.c36m225d50
    group: compute
    docker: true
    volume:
      size: 1024
      type: default
    image: default

  worker-c36m900:
    count: 1 #1 it's a c1.c36m975d50 host with probably a faulty memory bank
    flavor: c1.c36m900d50
    group: compute
    docker: true
    volume:
      size: 1024
      type: default
    image: default

  worker-c36m975:
    count: 8
    flavor: c1.c36m975d50
    group: compute
    docker: true
    volume:
      size: 1024
      type: default
    image: default

  # 18/06/24: Hardware is still connected to the old cloud
  # worker-c28m935:
  #   count: 4 #4
  #   flavor: c1.c28m935d50
  #   group: compute
  #   docker: true
  #   volume:
  #     size: 1024
  #     type: default
  #   image: default

  # 18/06/24: Hardware is still connected to the old cloud
  # worker-c28m875:
  #   count: 2 #2
  #   flavor: c1.c28m875d50
  #   group: compute
  #   docker: true
  #   volume:
  #     size: 1024
  #     type: default
  #   image: default

  worker-c64m2:
    count: 1
    flavor: c1.c60m1975d50
    group: compute
    docker: true
    volume:
      size: 1024
      type: default
    image: default

  # 18/06/24: Hardware is still connected to the old cloud
  # worker-c120m225:
  #   count: 10
  #   flavor: c1.c120m225d50
  #   group: compute
  #   docker: true
  #   volume:
  #     size: 1024
  #     type: default
  #   image: default

  # 18/06/24: Hardware is still connected to the old cloud
  # worker-c120m425:
  #   count: 18 #22
  #   flavor: c1.c120m425d50
  #   group: compute
  #   docker: true
  #   volume:
  #     size: 1024
  #     type: default
  #   image: default

  worker-c125m425:
    count: 16 #16
    flavor: c1.c125m425d50
    group: compute
    docker: true
    volume:
      size: 1024
      type: default
    image: default

  # 18/06/24: Hardware is still connected to the old cloud.
  # worker-c14m40g1:
  #   count: 4 #4
  #   flavor: g1.c14m40g1d50
  #   group: compute_gpu
  #   docker: true
  #   volume:
  #     size: 1024
  #     type: default
  #   image: gpu

  # 18/06/24: Hardware is still connected to the old cloud. This GPU flavor shares the host with the flavor c1.c28m935d50.
  # worker-c8m40g1:
  #   count: 4 #4
  #   flavor: g1.c8m40g1d50
  #   group: compute_gpu
  #   docker: true
  #   volume:
  #     size: 1024
  #     type: default
  #   image: gpu

  # Trainings
  training-bma2:
    count: 1
    flavor: c1.c28m225d50
    start: 2024-08-19
    end: 2024-12-17
    group: training-bma231-ht24
  training-tb-g:
    count: 1
    flavor: c1.c28m225d50
    start: 2024-09-25
    end: 2024-11-30
    group: training-tb-genom2425
  training-oubb:
    count: 3
    flavor: c1.c28m225d50
    start: 2024-09-16
    end: 2024-09-20
    group: training-oubb
    docker: true
    volume:
      size: 1024
      type: default
  training-mse-:
    count: 1
    flavor: c1.c28m225d50
    start: 2024-10-10
    end: 2024-10-10
    group: training-mse-2024
  training-bm42:
    count: 1
    flavor: c1.c28m225d50
    start: 2024-09-25
    end: 2024-10-02
    group: training-bm425-workshop1-2024
  training-fair:
    count: 2
    flavor: c1.c28m225d50
    start: 2024-10-09
    end: 2024-10-10
    group: training-fair-go
  training-bege:
    count: 1
    flavor: c1.c28m225d50
    start: 2024-09-23
    end: 2024-09-27
    group: training-begendivgenomics2024
  training-gta2:
    count: 0  ## we need the entire cluster eitherway
    flavor: c1.c28m225d50
    start: 2024-10-07
    end: 2024-10-11
    group: training-gta2024
  training-gqa2:
    count: 1
    flavor: c1.c28m225d50
    start: 2024-11-04
    end: 2024-11-29
    group: training-gqa24
  training-epfl:
    count: 2
    flavor: c1.c28m225d50
    start: 2024-11-14
    end: 2024-11-15
    group: training-epfl2024
  training-hbig:
    count: 2
    flavor: c1.c28m225d50
    start: 2024-10-20
    end: 2024-10-22
    group: training-hbigs
  training-sacc:
    count: 0
    flavor: c1.c28m225d50
    start: 2024-10-10
    end: 2024-12-20
    group: training-saccharomyces
  training-gene:
    count: 1
    flavor: c1.c28m225d50
    start: 2024-10-24
    end: 2024-11-01
    group: training-geneexpressgalaxy24
  training-gala:
    count: 1
    flavor: c1.c28m225d50
    start: 2024-10-30
    end: 2024-11-04
    group: training-galaxy24
  training-ki-b:
    count: 2
    flavor: c1.c28m225d50
    start: 2024-12-02
    end: 2024-12-06
    group: training-ki-bioinfo-dna-2024
<<<<<<< HEAD
  training-gngs:
    count: 1
    flavor: c1.c28m225d50
    start: 2024-10-29
    end: 2024-10-31
    group: training-galaxyngs24
=======
  training-kmb6:
    count: 1
    flavor: c1.c28m225d50
    start: 2024-10-28
    end: 2024-12-19
    group: training-kmb613-2
>>>>>>> 21ade0e2
<|MERGE_RESOLUTION|>--- conflicted
+++ resolved
@@ -292,18 +292,15 @@
     start: 2024-12-02
     end: 2024-12-06
     group: training-ki-bioinfo-dna-2024
-<<<<<<< HEAD
   training-gngs:
     count: 1
     flavor: c1.c28m225d50
     start: 2024-10-29
     end: 2024-10-31
     group: training-galaxyngs24
-=======
   training-kmb6:
     count: 1
     flavor: c1.c28m225d50
     start: 2024-10-28
     end: 2024-12-19
-    group: training-kmb613-2
->>>>>>> 21ade0e2
+    group: training-kmb613-2