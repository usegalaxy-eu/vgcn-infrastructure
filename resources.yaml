---
# The latest image we want deployed. If images are running that have an
# appropriate prefix but are not running this image, they will be removed.
image: vggp-v31-j131-48003324e4d4-master
image_id: 5fbb5928-30c2-45ee-9fc4-0afc66e0bec5

network: bioinf
network_id: afca9459-0eb1-4d67-999f-b07bf3bc99c5
image_replace: false

secgroups:
 - ufr-ingress
 - egress

graceful: false
sshkey: cloud2

# The public key(s) we will accept when SSHing to a machine.
pubkeys:
    - "AAAAB3NzaC1yc2EAAAABIwAAAQEAuSG1VOumQhbJfOyalJjS4lPC8eeeL02ld/VI2BFApyMfwbB1QxehY3lMBXt/cBTzqU3MxgJQVzNr/AgjHa5rKn2hSGMfKAdaX2tG686k715bBjRm9rJNhmc8KSH9tVS35M0HwRXMfiGvSmb5qJ6utWRZe6RM2JMIbqqI5Oc4tbzPPVKk1+yvT1JdYuyqAOp2yvQbOqKaXmqOhPdPNaJZMI4o+UHmmb8FH6OTDY27G7X7u07ZPwVi1j+6ZFVMQZqg1RhUdg9kmHpHwMX7P6NcD4G9GsISHIh92eva9xgWYGiS0wUsmOWTNgAzzsfRZjMFep+jB2wup6QN7XpMw97eTw=="

deployment:
    maintenance:
        count: 1
        flavor: m1.medium
        group: maintenance
    compute-upload:
        count: 2
        flavor: m1.xlarge
        group: upload
    compute-10m55:
        count: 16
        flavor: c.c10m55
        group: compute
        volume:
          size: 100
          boot: true
    interactive-c20me:
        count: 3
        flavor: c.c20m120
        group: interactive
        volume:
          size: 100
          boot: true
    compute-c20me:
        count: 41
        flavor: c.c20m120
        group: compute
        volume:
          size: 100
          boot: true
    compute-c40m2:
        count: 20
        flavor: c.c40m120
        group: compute
        volume:
          size: 100
          boot: true
    compute-c40mq:
        count: 10
        flavor: c.c40m250
        group: compute
        volume:
          size: 100
          boot: true
    compute-c40m1:
        count: 10
        flavor: c.c40m1000
        group: compute
        volume:
          size: 100
          boot: true
    compute-c40tb:
        count: 8
        flavor: c.c40m1000_b
        group: compute
        volume:
          size: 100
          boot: true
    compute-c64m2:
        count: 1
        flavor: c.c64m1950
        group: compute
        volume:
          size: 100
          boot: true
    compute-c32m2:
        count: 6
        flavor: c.c32m240
        group: compute
        volume:
          size: 100
          boot: true
<<<<<<< HEAD
    compute-c125a:
=======
    compute-c125m425a:
>>>>>>> 1f441843
        count: 14
        flavor: c1.c125m425
        group: compute
        volume:
          size: 100
          boot: true
<<<<<<< HEAD
    compute-c125b:
=======
    compute-c125m425b:
>>>>>>> 1f441843
        count: 14
        flavor: c1.c125m425_2
        group: compute
        volume:
          size: 100
          boot: true
<<<<<<< HEAD
    compute-c125c:
        count: 14
        flavor: c1.c125m425_3
        group: compute
        volume:
          size: 100
          boot: true
    compute-c125d:
        count: 14
        flavor: c1.c125m225
        group: compute
        volume:
          size: 100
          boot: true
    compute-c125e:
        count: 14
        flavor: c1.c125m225_2
        group: compute
        volume:
          size: 100
          boot: true
    compute-c125f:
        count: 4
        flavor: c1.c125m225_3
=======
    compute-c125m425c:
        count: 14
        flavor: c1.c125m425_3
>>>>>>> 1f441843
        group: compute
        volume:
          size: 100
          boot: true
    helenatesting:
        count: 0
        flavor: c.c10m55
        group: helena
        #volumes: true
        cgroups: true
    # Testing specifically for cgroups with hard limits
    #training-cgrp:
        #count: 1
        #flavor: c.c32m240
        #start: 2019-09-09
        #end: 2020-09-30
        #group: training-hard-limits
        #cgroups: true
    # Training
    training-raeg:
        count: 2
        flavor: c.c32m240
        start: 2020-03-16
        end: 2020-04-10
        group: training-raeg2020





<|MERGE_RESOLUTION|>--- conflicted
+++ resolved
@@ -91,58 +91,44 @@
         volume:
           size: 100
           boot: true
-<<<<<<< HEAD
-    compute-c125a:
-=======
     compute-c125m425a:
->>>>>>> 1f441843
         count: 14
         flavor: c1.c125m425
         group: compute
         volume:
           size: 100
           boot: true
-<<<<<<< HEAD
-    compute-c125b:
-=======
     compute-c125m425b:
->>>>>>> 1f441843
         count: 14
         flavor: c1.c125m425_2
         group: compute
         volume:
           size: 100
           boot: true
-<<<<<<< HEAD
-    compute-c125c:
+    compute-c125m425c:
         count: 14
         flavor: c1.c125m425_3
         group: compute
         volume:
           size: 100
           boot: true
-    compute-c125d:
+    compute-c125m225d:
         count: 14
         flavor: c1.c125m225
         group: compute
         volume:
           size: 100
           boot: true
-    compute-c125e:
+    compute-c125m225e:
         count: 14
         flavor: c1.c125m225_2
         group: compute
         volume:
           size: 100
           boot: true
-    compute-c125f:
+    compute-c125m225f:
         count: 4
         flavor: c1.c125m225_3
-=======
-    compute-c125m425c:
-        count: 14
-        flavor: c1.c125m425_3
->>>>>>> 1f441843
         group: compute
         volume:
           size: 100
