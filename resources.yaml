--- conflicted
+++ resolved
@@ -205,26 +205,7 @@
     group: training-tmr2022
   training-molp:
     count: 1
-<<<<<<< HEAD
     flavor: c1.c28m225
     start: 2022-05-09
     end: 2022-05-09
-    group: training-molpath3
-=======
-    flavor: c1.c28m475
-    start: 2022-05-02
-    end: 2022-05-02
-    group: training-molpath2
-  training-gala:
-    count: 2
-    flavor: c1.c28m475
-    start: 2022-05-03
-    end: 2022-05-03
-    group: training-galaxy_jku
-  training-bios:
-    count: 2
-    flavor: c1.c28m225
-    start: 2022-05-09
-    end: 2022-05-10
-    group: training-biosb-rnaseq-2022
->>>>>>> d91c26f5
+    group: training-molpath3