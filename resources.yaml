--- conflicted
+++ resolved
@@ -265,27 +265,6 @@
     group: training-assemblyannotation
     image: htcondor-secondary
     secondary_htcondor_cluster: true
-<<<<<<< HEAD
-=======
-  training-gie-:
-    count: 1
-    flavor: c1.c28m225d50
-    start: 2024-03-18
-    end: 2024-03-19
-    group: training-gie-0324
-    image: htcondor-secondary
-    secondary_htcondor_cluster: true
-
-
-  training-e5020:
-    count: 1
-    flavor: c1.c28m225d50
-    start: 2024-03-19
-    end: 2024-03-19
-    group: training-e5020-2024-03-19
-    image: htcondor-secondary
-    secondary_htcondor_cluster: true
->>>>>>> 4c582bab
   training-gmc:
     count: 2
     flavor: c1.c28m225d50
